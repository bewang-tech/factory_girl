--- conflicted
+++ resolved
@@ -96,14 +96,14 @@
   #   value: (Object)
   #     If no block is given, this value will be used for this attribute.
   def add_attribute (name, value = nil, &block)
-<<<<<<< HEAD
     name = name.to_sym
-=======
+
     if name.to_s =~ /=$/
-      raise AttributeDefinitionError, "factory_girl uses 'f.#{name.to_s.chop} #{value}' syntax rather than 'f.#{name} #{value}'" 
+      raise AttributeDefinitionError, 
+        "factory_girl uses 'f.#{name.to_s.chop} #{value}' syntax " +
+        "rather than 'f.#{name} #{value}'" 
     end
     
->>>>>>> 6c49c69c
     if block_given?
       unless value.nil?
         raise ArgumentError, "Both value and block given"
